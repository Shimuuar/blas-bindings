{-# LANGUAGE FlexibleInstances #-}
-----------------------------------------------------------------------------
-- |
-- Module     : Numeric.BLAS.Bindings.Level2
-- Copyright  : Copyright (c) 2010, Patrick Perry <patperry@gmail.com>
-- License    : BSD3
-- Maintainer : Patrick Perry <patperry@gmail.com>
-- Stability  : experimental
--
-- Matrix-Vector operations.
--

module Numeric.BLAS.Bindings.Level2 (
    BLAS2(..),
    ) where

import Data.Complex
import Foreign         ( Ptr, with )

import Numeric.BLAS.Bindings.Types
import Numeric.BLAS.Bindings.Level1
import Numeric.BLAS.Bindings.Double
import Numeric.BLAS.Bindings.Zomplex

-- | Types with matrix-vector operations.
class (BLAS1 a) => BLAS2 a where
    -- | Compute matrix-vector multiplication with banded matrix.
    --   @y <- alpha*A*x + beta*y@ Matrix /A/ is transformed according to
    --   'Trans' parameter.
    gbmv :: Trans -- ^ Matrix transformation
         -> Int   -- ^ /M/  number of row
         -> Int   -- ^ /N/  number of columns
         -> Int   -- ^ /KL/ number of sub-diagonals @KL >= 0@
         -> Int   -- ^ /KU/ number of super-diagonals @KU >= 0@
         -> a     -- ^ Scalar /alpha/
         -> Ptr a -- ^ Matrix data
         -> Int   -- ^ /LDA/ first dimension of matrix @LDA >= KL + KU + 1@
         -> Ptr a -- ^ vector /x/
         -> Int   -- ^ Stride of /x/
         -> a     -- ^ Scalar /beta/
         -> Ptr a -- ^ Vector /y/
         -> Int   -- ^ Stride of /y/
         -> IO ()

    -- | Compute matrix-vector multiplication with dense matrix.
    --   @y <- alpha*A*x + beta*y@. Matrix /A/ is transformed according to
    -- 'Trans' parameter.
    gemv :: Trans -- ^ Matrix transformation
         -> Int   -- ^ Number of rows
         -> Int   -- ^ Number of columns
         -> a     -- ^ Scalar /alpha/
         -> Ptr a -- ^ Pointer to matrix /A/
         -> Int   -- ^ Column size of a matrix
         -> Ptr a -- ^ Vector /x/
         -> Int   -- ^ Stride of /x/
         -> a     -- ^ Scalar /beta/
         -> Ptr a -- ^ Vector /y/
         -> Int   -- ^ Stride of /y/
         -> IO ()

    -- | Perform rank-1 operation @A <- alpha*x*conjg(y') + A@
    gerc :: Int   -- ^ Number of rows
         -> Int   -- ^ Number of columns
         -> a     -- ^ Scalar /alpha/
         -> Ptr a -- ^ Vector /x/
         -> Int   -- ^ Stride of /x/
         -> Ptr a -- ^ Vector /y/
         -> Int   -- ^ Stride of /y/
         -> Ptr a -- ^ Matrix /A/
         -> Int   -- ^ First dimension of /A/
         -> IO ()

    -- | Perform rank-1 operation @A <- alpha*x*y' + A@
    geru :: Int   -- ^ Number of rows
         -> Int   -- ^ Number of columns
         -> a     -- ^ Scalar /alpha/
         -> Ptr a -- ^ Vector /x/
         -> Int   -- ^ Stride of /x/
         -> Ptr a -- ^ Vector /y/
         -> Int   -- ^ Stride of /y/
         -> Ptr a -- ^ Matrix /A/
         -> Int   -- ^ First dimension of /A/
         -> IO ()

<<<<<<< HEAD
    -- | Perform matrix-vector operation @y <- alpha*A*x + beta*y@
    --   Matrix /A/ is banded hermitian/symmetric matrix
    hbmv :: Uplo  -- ^ Hermitian/symmetric matrix storage mode
         -> Int   -- ^ /N/ Size of matrix
         -> Int   -- ^ /K/ Number of super-diagonals
         -> a     -- ^ Scalar /alpha/
         -> Ptr a -- ^ Matrix data
         -> Int   -- ^ First dimension of /A/
=======
    -- | Perform operation @y <- alpha * A * x + beta * y@. /A/ is
    --   hermitian or symmetric banded matrix
    hbmv :: Uplo  -- ^ Hermitian/symmetric matrix storage mode
         -> Int   -- ^ Matrix size
         -> Int   -- ^ Number of super-diagonals
         -> a     -- ^ Scalar /alpha/
         -> Ptr a -- ^ Matrix data
         -> Int   -- ^ Leading dimension of /A/
>>>>>>> 8130b75e
         -> Ptr a -- ^ Vector /x/
         -> Int   -- ^ Stride for /x/
         -> a     -- ^ Scalar /beta/
         -> Ptr a -- ^ Vector /y/
         -> Int   -- ^ Stride for /y/
         -> IO ()

<<<<<<< HEAD
    -- | Perform matrix-vector operation @y <- alpha*A*x + beta*y@
    hemv :: Uplo  -- ^ Hermitian/symmetric matrix storage mode
         -> Int   -- ^ Matrix size
         -> a     -- ^ Scalar /alpha/
         -> Ptr a -- ^ Matrix data
         -> Int   -- ^ First dimension of /A/
=======
    -- | Perform operation @y <- alpha * A * x + beta * y@. /A/ is
    --   hermitian or symmetric matrix
    hemv :: Uplo  -- ^ Hermitian/symmetric matrix storage mode
         -> Int   -- ^ Size of matrix
         -> a     -- ^ Scalar /alpha/
         -> Ptr a -- ^ Matrix data
         -> Int   -- ^ Leading dimension of /A/
>>>>>>> 8130b75e
         -> Ptr a -- ^ Vector /x/
         -> Int   -- ^ Stride for /x/
         -> a     -- ^ Scalar /beta/
         -> Ptr a -- ^ Vector /y/
         -> Int   -- ^ Stride for /y/
         -> IO ()

    -- | Perform operation @A <- alpha * x * conjg(x') + A@. /A/ is
    --   hermitian or symmetric matrix
    her  :: Uplo   -- ^ Hermitian/symmetric matrix storage mode
         -> Int    -- ^ Size of matrix
         -> Double -- ^ Scalar /alpha/
         -> Ptr a  -- ^ Vector /x/
         -> Int    -- ^ Stride of /x/
         -> Ptr a  -- ^ Matrix data
         -> Int    -- ^ First dimension of /A/
         -> IO ()

    -- | Perform operation @A := alpha*x*conjg( y' ) + conjg( alpha )*y*conjg( x' ) + A@
    --   /A/ is hermitian or symmetric matrix.
    her2 :: Uplo  -- ^ Hermitian/symmetric matrix storage mode
<<<<<<< HEAD
         -> Int   -- ^ Size of matrix
         -> a     -- ^ Scalar /alpha/
=======
         -> Int   -- ^ Matrix size
         -> a     -- ^ Constant /alpha/
>>>>>>> 8130b75e
         -> Ptr a -- ^ Vector /x/
         -> Int   -- ^ Stride for /x/
         -> Ptr a -- ^ Vector /y/
         -> Int   -- ^ Stride for /y/
         -> Ptr a -- ^ Matrix data
<<<<<<< HEAD
         -> Int   -- ^ First dimenstion of matrix
         -> IO ()
    -- | Perform opration @A := alpha*A*x + beta*y@ where A is
    --   hermitian/symmetric matrix in the packed form.
    hpmv :: Uplo   -- ^ Hermitian/symmetric matrix storage mode
         -> Int    -- ^ Order of the matrix
         -> a      -- ^ Scalar /alpha/
         -> Ptr a  -- ^ Matrix data
=======
         -> Int   -- ^ Leading dimension for /A/
         -> IO ()

    -- | Perform operation @y := alpha*x*A + beta*y@. /A/ is packed
    --   hermitian/symmetric matrix.
    hpmv :: Uplo   -- ^ Hermitian/symmetric matrix storage mode
         -> Int    -- ^ Order of matrix /A/
         -> a      -- ^ Scalar /alpha/
         -> Ptr a  -- ^ Matrix /A/
>>>>>>> 8130b75e
         -> Ptr a  -- ^ Vector /x/
         -> Int    -- ^ Stride for /x/
         -> a      -- ^ Scalar /beta/
         -> Ptr a  -- ^ Vector /y/
         -> Int    -- ^ Stride for /y/
<<<<<<< HEAD
         -> IO ()    

    -- | Perform operation @A := alpha*x*conjg(x) + A@ where A is
    --   packed hermitian/symmetric matrix
    hpr  :: Uplo   -- ^ Hermitian/symmetric matrix storage mode
         -> Int    -- ^ Matri order
         -> Double -- ^ Scalar /alpha/
         -> Ptr a  -- ^ Vector /x/
         -> Int    -- ^ Stride for /x/
         -> Ptr a  -- ^ Matrix data
         -> IO ()

    -- | Perform operation @A := alpha*x*conjg( y' ) + conjg( alpha )*y*conjg( x' ) + A@ 
    --   /A/ is packed hermitian or symmetric matrix.
    hpr2 :: Uplo   -- ^ Hermitian/symmetric matrix storage mode
         -> Int    -- ^ Matrix order
         -> a      -- ^ Scalar /alpha/
         -> Ptr a  -- ^ Vector /x/
         -> Int    -- ^ Stride for /x/
         -> Ptr a  -- ^ Vector /y/
         -> Int    -- ^ Stride for /y/
         -> Ptr a  -- ^ Matrix /A/
=======
         -> IO ()

    -- | Perform operation @A := alpha*x*conjg( x' ) + A@ /A/ is packe
    --   hermitian/symmetric matrix.
    hpr  :: Uplo   -- ^ Hermitian/symmetric matrix storage mode.
         -> Int    -- ^ Order of matrix /A/
         -> Double -- ^ Scalar /a/
         -> Ptr a  -- ^ Vector /x/
         -> Int    -- ^ Stride for /x/
         -> Ptr a  -- ^ Matrix /A/
         -> IO ()

    -- | Perform operation @A := alpha*x*conjg( y' ) + conjg( alpha )*y*conjg( x' ) + A@
    --   /A/ is hermitian or symmetric packed matrix.
    hpr2 :: Uplo  -- ^ Hermitian/symmetric matrix storage mode.
         -> Int   -- ^ Order of matrix /A/
         -> a     -- ^ Scalar /alpha/
         -> Ptr a -- ^ Vector /x/
         -> Int   -- ^ Stride for /x/
         -> Ptr a -- ^ Vector /y/
         -> Int   -- ^ Stride for /y/
         -> Ptr a -- ^ Matrix /A/
>>>>>>> 8130b75e
         -> IO ()

    -- | Perform operation @x := A*x@ or @x := A*x'@ or @x :=
    --   A*conjg(x')@ where @A@ is n by n unit, or non-unit, upper or
    --   lower triangular band matrix, with ( k + 1 ) diagonals.
    tbmv :: Uplo  -- ^ Upper or low triangular
         -> Trans -- ^ How should matrix be transformed
         -> Diag  -- ^ Whether matrix is unit diagonal or not
         -> Int   -- ^ Matrix order
         -> Int   -- ^ Number of superdiagonals /k/
         -> Ptr a -- ^ Matrix data
         -> Int   -- ^ Leading dimension of A (at least @k+1@)
         -> Ptr a -- ^ Vector /x/
         -> Int   -- ^ Stride for /x/
         -> IO ()
<<<<<<< HEAD
         
=======

>>>>>>> 8130b75e
    tbsv :: Uplo
         -> Trans
         -> Diag
         -> Int
         -> Int
         -> Ptr a
         -> Int
         -> Ptr a
         -> Int
         -> IO ()

    tpmv :: Uplo
         -> Trans
         -> Diag
         -> Int
         -> Ptr a
         -> Ptr a
         -> Int
<<<<<<< HEAD
         -> IO ()   
 
=======
         -> IO ()

>>>>>>> 8130b75e
    tpsv :: Uplo
         -> Trans
         -> Diag
         -> Int
         -> Ptr a
         -> Ptr a
         -> Int
<<<<<<< HEAD
         -> IO ()     
   
=======
         -> IO ()

>>>>>>> 8130b75e
    trmv :: Uplo
         -> Trans
         -> Diag
         -> Int
         -> Ptr a
         -> Int
         -> Ptr a
         -> Int
         -> IO ()

    trsv :: Uplo
         -> Trans
         -> Diag
         -> Int
         -> Ptr a
         -> Int
         -> Ptr a
         -> Int
         -> IO ()


----------------------------------------------------------------
-- Double
----------------------------------------------------------------

instance BLAS2 Double where
    gemv transa m n alpha pa lda px incx beta py incy =
        withTrans transa $ \ptransa ->
        withCI m $ \pm ->
        withCI n $ \pn ->
        with alpha $ \palpha ->
        withCI lda $ \plda ->
        withCI incx $ \pincx ->
        with beta $ \pbeta ->
        withCI incy $ \pincy ->
            dgemv ptransa pm pn palpha pa plda px pincx pbeta py pincy
    {-# INLINE gemv #-}

    gbmv transa m n kl ku alpha pa lda px incx beta py incy =
        withTrans transa $ \ptransa ->
        withCI m $ \pm ->
        withCI n $ \pn ->
        withCI kl $ \pkl ->
        withCI ku $ \pku ->
        with alpha $ \palpha ->
        withCI lda $ \plda ->
        withCI incx $ \pincx ->
        with beta $ \pbeta ->
        withCI incy $ \pincy ->
            dgbmv ptransa pm pn pkl pku palpha pa plda px pincx pbeta py pincy
    {-# INLINE gbmv #-}

    trmv uplo trans diag n pa lda px incx =
        withUplo uplo $ \puplo ->
        withTrans trans $ \ptrans ->
        withDiag diag $ \pdiag ->
        withCI n $ \pn ->
        withCI lda $ \plda ->
        withCI incx $ \pincx ->
            dtrmv puplo ptrans pdiag pn pa plda px pincx
    {-# INLINE trmv #-}

    tpmv uplo trans diag n pap px incx =
        withUplo uplo $ \puplo ->
        withTrans trans $ \ptrans ->
        withDiag diag $ \pdiag ->
        withCI n $ \pn ->
        withCI incx $ \pincx ->
            dtpmv puplo ptrans pdiag pn pap px pincx
    {-# INLINE tpmv #-}

    tpsv uplo trans diag n pap px incx =
        withUplo uplo $ \puplo ->
        withTrans trans $ \ptrans ->
        withDiag diag $ \pdiag ->
        withCI n $ \pn ->
        withCI incx $ \pincx ->
            dtpsv puplo ptrans pdiag pn pap px pincx
    {-# INLINE tpsv #-}

    tbmv uplo trans diag n k pa lda px incx =
        withUplo uplo $ \puplo ->
        withTrans trans $ \ptrans ->
        withDiag diag $ \pdiag ->
        withCI n $ \pn ->
        withCI k $ \pk ->
        withCI lda $ \plda ->
        withCI incx $ \pincx ->
            dtbmv puplo ptrans pdiag pn pk pa plda px pincx
    {-# INLINE tbmv #-}

    trsv uplo trans diag n pa lda px incx =
        withUplo uplo $ \puplo ->
        withTrans trans $ \ptrans ->
        withDiag diag $ \pdiag ->
        withCI n $ \pn ->
        withCI lda $ \plda ->
        withCI incx $ \pincx ->
            dtrsv puplo ptrans pdiag pn pa plda px pincx
    {-# INLINE trsv #-}

    tbsv uplo trans diag n k pa lda px incx =
        withUplo uplo $ \puplo ->
        withTrans trans $ \ptrans ->
        withDiag diag $ \pdiag ->
        withCI n $ \pn ->
        withCI k $ \pk ->
        withCI lda $ \plda ->
        withCI incx $ \pincx ->
            dtbsv puplo ptrans pdiag pn pk pa plda px pincx
    {-# INLINE tbsv #-}

    hemv uplo n alpha pa lda px incx beta py incy =
        withUplo uplo $ \puplo ->
        withCI n $ \pn ->
        with alpha $ \palpha ->
        withCI lda $ \plda ->
        withCI incx $ \pincx ->
        with beta $ \pbeta ->
        withCI incy $ \pincy ->
            dsymv puplo pn palpha pa plda px pincx pbeta py pincy
    {-# INLINE hemv #-}

    hbmv uplo n k alpha pa lda px incx beta py incy =
        withUplo uplo $ \puplo ->
        withCI n $ \pn ->
        withCI k $ \pk ->
        with alpha $ \palpha ->
        withCI lda $ \plda ->
        withCI incx $ \pincx ->
        with beta $ \pbeta ->
        withCI incy $ \pincy ->
            dsbmv puplo pn pk palpha pa plda px pincx pbeta py pincy
    {-# INLINE hbmv #-}

    gerc m n alpha px incx py incy pa lda =
        withCI m $ \pm ->
        withCI n $ \pn ->
        with alpha $ \palpha ->
        withCI incx $ \pincx ->
        withCI incy $ \pincy ->
        withCI lda $ \plda ->
            dger pm pn palpha px pincx py pincy pa plda
    {-# INLINE gerc #-}

    geru = gerc
    {-# INLINE geru #-}

    her uplo n alpha px incx pa lda =
        withUplo uplo $ \puplo ->
        withCI n $ \pn ->
        with alpha $ \palpha ->
        withCI incx $ \pincx ->
        withCI lda $ \plda ->
            dsyr puplo pn palpha px pincx pa plda
    {-# INLINE her #-}

    her2 uplo n alpha px incx py incy pa lda =
        withUplo uplo $ \puplo ->
        withCI n $ \pn ->
        with alpha $ \palpha ->
        withCI incx $ \pincx ->
        withCI incy $ \pincy ->
        withCI lda $ \plda ->
            dsyr2 puplo pn palpha px pincx py pincy pa plda
    {-# INLINE her2 #-}

    hpmv uplo n alpha pap px incx beta py incy =
        withUplo uplo $ \puplo ->
        withCI n $ \pn ->
        with alpha $ \palpha ->
        withCI incx $ \pincx ->
        with beta $ \pbeta ->
        withCI incy $ \pincy ->
            dspmv puplo pn palpha pap px pincx pbeta py pincy
    {-# INLINE hpmv #-}

    hpr uplo n alpha px incx pap =
        withUplo uplo $ \puplo ->
        withCI n $ \pn ->
        with alpha $ \palpha ->
        withCI incx $ \pincx ->
            dspr puplo pn palpha px pincx pap
    {-# INLINE hpr #-}

    hpr2 uplo n alpha px incx py incy pap =
        withUplo uplo $ \puplo ->
        withCI n $ \pn ->
        with alpha $ \palpha ->
        withCI incx $ \pincx ->
        withCI incy $ \pincy ->
            dspr2 puplo pn palpha px pincx py pincy pap
    {-# INLINE hpr2 #-}



----------------------------------------------------------------
-- Complex Double
----------------------------------------------------------------

instance BLAS2 (Complex Double) where
    gemv transa m n alpha pa lda px incx beta py incy =
        withTrans transa $ \ptransa ->
        withCI m $ \pm ->
        withCI n $ \pn ->
        with alpha $ \palpha ->
        withCI lda $ \plda ->
        withCI incx $ \pincx ->
        with beta $ \pbeta ->
        withCI incy $ \pincy ->
            zgemv ptransa pm pn palpha pa plda px pincx pbeta py pincy
    {-# INLINE gemv #-}

    gbmv transa m n kl ku alpha pa lda px incx beta py incy =
        withTrans transa $ \ptransa ->
        withCI m $ \pm ->
        withCI n $ \pn ->
        withCI kl $ \pkl ->
        withCI ku $ \pku ->
        with alpha $ \palpha ->
        withCI lda $ \plda ->
        withCI incx $ \pincx ->
        with beta $ \pbeta ->
        withCI incy $ \pincy ->
            zgbmv ptransa pm pn pkl pku palpha pa plda px pincx pbeta py pincy
    {-# INLINE gbmv #-}

    trmv uplo trans diag n pa lda px incx =
        withUplo uplo $ \puplo ->
        withTrans trans $ \ptrans ->
        withDiag diag $ \pdiag ->
        withCI n $ \pn ->
        withCI lda $ \plda ->
        withCI incx $ \pincx ->
            ztrmv puplo ptrans pdiag pn pa plda px pincx
    {-# INLINE trmv #-}

    tpmv uplo trans diag n pap px incx =
        withUplo uplo $ \puplo ->
        withTrans trans $ \ptrans ->
        withDiag diag $ \pdiag ->
        withCI n $ \pn ->
        withCI incx $ \pincx ->
            ztpmv puplo ptrans pdiag pn pap px pincx
    {-# INLINE tpmv #-}

    tpsv uplo trans diag n pap px incx =
        withUplo uplo $ \puplo ->
        withTrans trans $ \ptrans ->
        withDiag diag $ \pdiag ->
        withCI n $ \pn ->
        withCI incx $ \pincx ->
            ztpsv puplo ptrans pdiag pn pap px pincx
    {-# INLINE tpsv #-}

    tbmv uplo trans diag n k pa lda px incx =
        withUplo uplo $ \puplo ->
        withTrans trans $ \ptrans ->
        withDiag diag $ \pdiag ->
        withCI n $ \pn ->
        withCI k $ \pk ->
        withCI lda $ \plda ->
        withCI incx $ \pincx ->
            ztbmv puplo ptrans pdiag pn pk pa plda px pincx
    {-# INLINE tbmv #-}

    trsv uplo trans diag n pa lda px incx =
        withUplo uplo $ \puplo ->
        withTrans trans $ \ptrans ->
        withDiag diag $ \pdiag ->
        withCI n $ \pn ->
        withCI lda $ \plda ->
        withCI incx $ \pincx ->
            ztrsv puplo ptrans pdiag pn pa plda px pincx
    {-# INLINE trsv #-}

    tbsv uplo trans diag n k pa lda px incx =
        withUplo uplo $ \puplo ->
        withTrans trans $ \ptrans ->
        withDiag diag $ \pdiag ->
        withCI n $ \pn ->
        withCI k $ \pk ->
        withCI lda $ \plda ->
        withCI incx $ \pincx ->
            ztbsv puplo ptrans pdiag pn pk pa plda px pincx
    {-# INLINE tbsv #-}

    hemv uplo n alpha pa lda px incx beta py incy =
        withUplo uplo $ \puplo ->
        withCI n $ \pn ->
        with alpha $ \palpha ->
        withCI lda $ \plda ->
        withCI incx $ \pincx ->
        with beta $ \pbeta ->
        withCI incy $ \pincy ->
            zhemv puplo pn palpha pa plda px pincx pbeta py pincy
    {-# INLINE hemv #-}

    hbmv uplo n k alpha pa lda px incx beta py incy =
        withUplo uplo $ \puplo ->
        withCI n $ \pn ->
        withCI k $ \pk ->
        with alpha $ \palpha ->
        withCI lda $ \plda ->
        withCI incx $ \pincx ->
        with beta $ \pbeta ->
        withCI incy $ \pincy ->
            zhbmv puplo pn pk palpha pa plda px pincx pbeta py pincy
    {-# INLINE hbmv #-}

    gerc m n alpha px incx py incy pa lda =
        withCI m $ \pm ->
        withCI n $ \pn ->
        with alpha $ \palpha ->
        withCI incx $ \pincx ->
        withCI incy $ \pincy ->
        withCI lda $ \plda ->
            zgerc pm pn palpha px pincx py pincy pa plda
    {-# INLINE gerc #-}

    geru m n alpha px incx py incy pa lda =
        withCI m $ \pm ->
        withCI n $ \pn ->
        with alpha $ \palpha ->
        withCI incx $ \pincx ->
        withCI incy $ \pincy ->
        withCI lda $ \plda ->
            zgeru pm pn palpha px pincx py pincy pa plda
    {-# INLINE geru #-}

    her uplo n alpha px incx pa lda =
        withUplo uplo $ \puplo ->
        withCI n $ \pn ->
        with alpha $ \palpha ->
        withCI incx $ \pincx ->
        withCI lda $ \plda ->
            zher puplo pn palpha px pincx pa plda
    {-# INLINE her #-}

    her2 uplo n alpha px incx py incy pa lda =
        withUplo uplo $ \puplo ->
        withCI n $ \pn ->
        with alpha $ \palpha ->
        withCI incx $ \pincx ->
        withCI incy $ \pincy ->
        withCI lda $ \plda ->
            zher2 puplo pn palpha px pincx py pincy pa plda
    {-# INLINE her2 #-}

    hpmv uplo n alpha pap px incx beta py incy =
        withUplo uplo $ \puplo ->
        withCI n $ \pn ->
        with alpha $ \palpha ->
        withCI incx $ \pincx ->
        with beta $ \pbeta ->
        withCI incy $ \pincy ->
            zhpmv puplo pn palpha pap px pincx pbeta py pincy
    {-# INLINE hpmv #-}

    hpr uplo n alpha px incx pap =
        withUplo uplo $ \puplo ->
        withCI n $ \pn ->
        with alpha $ \palpha ->
        withCI incx $ \pincx ->
            zhpr puplo pn palpha px pincx pap
    {-# INLINE hpr #-}

    hpr2 uplo n alpha px incx py incy pap =
        withUplo uplo $ \puplo ->
        withCI n $ \pn ->
        with alpha $ \palpha ->
        withCI incx $ \pincx ->
        withCI incy $ \pincy ->
            zhpr2 puplo pn palpha px pincx py pincy pap
    {-# INLINE hpr2 #-}<|MERGE_RESOLUTION|>--- conflicted
+++ resolved
@@ -82,25 +82,14 @@
          -> Int   -- ^ First dimension of /A/
          -> IO ()
 
-<<<<<<< HEAD
-    -- | Perform matrix-vector operation @y <- alpha*A*x + beta*y@
-    --   Matrix /A/ is banded hermitian/symmetric matrix
+    -- | Perform operation @y <- alpha * A * x + beta * y@. /A/ is
+    --   hermitian or symmetric banded matrix
     hbmv :: Uplo  -- ^ Hermitian/symmetric matrix storage mode
          -> Int   -- ^ /N/ Size of matrix
          -> Int   -- ^ /K/ Number of super-diagonals
          -> a     -- ^ Scalar /alpha/
          -> Ptr a -- ^ Matrix data
          -> Int   -- ^ First dimension of /A/
-=======
-    -- | Perform operation @y <- alpha * A * x + beta * y@. /A/ is
-    --   hermitian or symmetric banded matrix
-    hbmv :: Uplo  -- ^ Hermitian/symmetric matrix storage mode
-         -> Int   -- ^ Matrix size
-         -> Int   -- ^ Number of super-diagonals
-         -> a     -- ^ Scalar /alpha/
-         -> Ptr a -- ^ Matrix data
-         -> Int   -- ^ Leading dimension of /A/
->>>>>>> 8130b75e
          -> Ptr a -- ^ Vector /x/
          -> Int   -- ^ Stride for /x/
          -> a     -- ^ Scalar /beta/
@@ -108,26 +97,17 @@
          -> Int   -- ^ Stride for /y/
          -> IO ()
 
-<<<<<<< HEAD
     -- | Perform matrix-vector operation @y <- alpha*A*x + beta*y@
     hemv :: Uplo  -- ^ Hermitian/symmetric matrix storage mode
          -> Int   -- ^ Matrix size
          -> a     -- ^ Scalar /alpha/
          -> Ptr a -- ^ Matrix data
          -> Int   -- ^ First dimension of /A/
-=======
-    -- | Perform operation @y <- alpha * A * x + beta * y@. /A/ is
-    --   hermitian or symmetric matrix
-    hemv :: Uplo  -- ^ Hermitian/symmetric matrix storage mode
-         -> Int   -- ^ Size of matrix
-         -> a     -- ^ Scalar /alpha/
-         -> Ptr a -- ^ Matrix data
-         -> Int   -- ^ Leading dimension of /A/
->>>>>>> 8130b75e
          -> Ptr a -- ^ Vector /x/
          -> Int   -- ^ Stride for /x/
          -> a     -- ^ Scalar /beta/
          -> Ptr a -- ^ Vector /y/
+         -> Int   -- ^ Stride for /y/
          -> Int   -- ^ Stride for /y/
          -> IO ()
 
@@ -145,19 +125,13 @@
     -- | Perform operation @A := alpha*x*conjg( y' ) + conjg( alpha )*y*conjg( x' ) + A@
     --   /A/ is hermitian or symmetric matrix.
     her2 :: Uplo  -- ^ Hermitian/symmetric matrix storage mode
-<<<<<<< HEAD
          -> Int   -- ^ Size of matrix
          -> a     -- ^ Scalar /alpha/
-=======
-         -> Int   -- ^ Matrix size
-         -> a     -- ^ Constant /alpha/
->>>>>>> 8130b75e
          -> Ptr a -- ^ Vector /x/
          -> Int   -- ^ Stride for /x/
          -> Ptr a -- ^ Vector /y/
          -> Int   -- ^ Stride for /y/
          -> Ptr a -- ^ Matrix data
-<<<<<<< HEAD
          -> Int   -- ^ First dimenstion of matrix
          -> IO ()
     -- | Perform opration @A := alpha*A*x + beta*y@ where A is
@@ -166,24 +140,13 @@
          -> Int    -- ^ Order of the matrix
          -> a      -- ^ Scalar /alpha/
          -> Ptr a  -- ^ Matrix data
-=======
-         -> Int   -- ^ Leading dimension for /A/
-         -> IO ()
-
-    -- | Perform operation @y := alpha*x*A + beta*y@. /A/ is packed
-    --   hermitian/symmetric matrix.
-    hpmv :: Uplo   -- ^ Hermitian/symmetric matrix storage mode
-         -> Int    -- ^ Order of matrix /A/
-         -> a      -- ^ Scalar /alpha/
-         -> Ptr a  -- ^ Matrix /A/
->>>>>>> 8130b75e
          -> Ptr a  -- ^ Vector /x/
          -> Int    -- ^ Stride for /x/
          -> a      -- ^ Scalar /beta/
          -> Ptr a  -- ^ Vector /y/
          -> Int    -- ^ Stride for /y/
-<<<<<<< HEAD
-         -> IO ()    
+         -> Int    -- ^ Stride for /y/
+         -> IO ()
 
     -- | Perform operation @A := alpha*x*conjg(x) + A@ where A is
     --   packed hermitian/symmetric matrix
@@ -205,30 +168,6 @@
          -> Ptr a  -- ^ Vector /y/
          -> Int    -- ^ Stride for /y/
          -> Ptr a  -- ^ Matrix /A/
-=======
-         -> IO ()
-
-    -- | Perform operation @A := alpha*x*conjg( x' ) + A@ /A/ is packe
-    --   hermitian/symmetric matrix.
-    hpr  :: Uplo   -- ^ Hermitian/symmetric matrix storage mode.
-         -> Int    -- ^ Order of matrix /A/
-         -> Double -- ^ Scalar /a/
-         -> Ptr a  -- ^ Vector /x/
-         -> Int    -- ^ Stride for /x/
-         -> Ptr a  -- ^ Matrix /A/
-         -> IO ()
-
-    -- | Perform operation @A := alpha*x*conjg( y' ) + conjg( alpha )*y*conjg( x' ) + A@
-    --   /A/ is hermitian or symmetric packed matrix.
-    hpr2 :: Uplo  -- ^ Hermitian/symmetric matrix storage mode.
-         -> Int   -- ^ Order of matrix /A/
-         -> a     -- ^ Scalar /alpha/
-         -> Ptr a -- ^ Vector /x/
-         -> Int   -- ^ Stride for /x/
-         -> Ptr a -- ^ Vector /y/
-         -> Int   -- ^ Stride for /y/
-         -> Ptr a -- ^ Matrix /A/
->>>>>>> 8130b75e
          -> IO ()
 
     -- | Perform operation @x := A*x@ or @x := A*x'@ or @x :=
@@ -244,11 +183,7 @@
          -> Ptr a -- ^ Vector /x/
          -> Int   -- ^ Stride for /x/
          -> IO ()
-<<<<<<< HEAD
          
-=======
-
->>>>>>> 8130b75e
     tbsv :: Uplo
          -> Trans
          -> Diag
@@ -267,13 +202,8 @@
          -> Ptr a
          -> Ptr a
          -> Int
-<<<<<<< HEAD
-         -> IO ()   
- 
-=======
-         -> IO ()
-
->>>>>>> 8130b75e
+         -> IO ()
+
     tpsv :: Uplo
          -> Trans
          -> Diag
@@ -281,13 +211,8 @@
          -> Ptr a
          -> Ptr a
          -> Int
-<<<<<<< HEAD
-         -> IO ()     
-   
-=======
-         -> IO ()
-
->>>>>>> 8130b75e
+         -> IO ()
+
     trmv :: Uplo
          -> Trans
          -> Diag
